package participle

import (
	"bytes"
	"errors"
	"fmt"
	"io"
	"reflect"
	"strconv"
	"strings"
	"text/scanner"

	"github.com/alecthomas/participle/lexer"
)

var (
	positionType  = reflect.TypeOf(lexer.Position{})
	captureType   = reflect.TypeOf((*Capture)(nil)).Elem()
	parseableType = reflect.TypeOf((*Parseable)(nil)).Elem()

	// NextMatch should be returned by Parseable.Parse() method implementations to indicate
	// that the node did not match and that other matches should be attempted, if appropriate.
	NextMatch = errors.New("no match") // nolint: golint
)

// A node in the grammar.
type node interface {
	// Parse from scanner into value.
	// Nodes should panic if parsing fails.
	Parse(lex lexer.Lexer, parent reflect.Value) []reflect.Value
	String() string
}

// Capture can be implemented by fields in order to transform captured tokens into field values.
type Capture interface {
	Capture(values []string) error
}

// The Parseable interface can be implemented by any element in the grammar to provide custom parsing.
type Parseable interface {
	// Parse into the receiver.
	//
	// Should return NextMatch if no tokens matched and parsing should continue.
	// Nil should be returned if parsing was successful.
	Parse(lex lexer.Lexer) error
}

// A Parser for a particular grammar and lexer.
type Parser struct {
	root node
	lex  lexer.Definition
}

type generatorContext struct {
	lexer.Definition
	typeNodes map[reflect.Type]node
}

func dumpNode(v node) string {
	seen := map[reflect.Value]bool{}
	return nodePrinter(seen, v)
}

func nodePrinter(seen map[reflect.Value]bool, v node) string {
	if seen[reflect.ValueOf(v)] {
		return "<>"
	}
	seen[reflect.ValueOf(v)] = true
	switch n := v.(type) {
	case expression:
		out := []string{}
		for _, n := range n {
			out = append(out, nodePrinter(seen, n))
		}
		return strings.Join(out, "|")

	case *strct:
		return fmt.Sprintf("strct(type=%s, expr=%s)", n.typ, nodePrinter(seen, n.expr))

	case alternative:
		out := []string{}
		for _, n := range n {
			out = append(out, nodePrinter(seen, n))
		}
		return fmt.Sprintf("(%s)", strings.Join(out, " "))

	case *reference:
		return fmt.Sprintf("@(field=%s, node=%s)", n.field.Name, nodePrinter(seen, n.node))

	case *tokenReference:
		return fmt.Sprintf("token(%q)", n.identifier)

	case *optional:
		return fmt.Sprintf("[%s]", nodePrinter(seen, n.node))

	case *repetition:
		return fmt.Sprintf("{ %s }", nodePrinter(seen, n.node))

	case *literal:
		return n.String()

	}
	return "?"
}

// MustBuild calls Build(grammar, lex) and panics if an error occurs.
func MustBuild(grammar interface{}, lex lexer.Definition) *Parser {
	parser, err := Build(grammar, lex)
	if err != nil {
		panic(err)
	}
	return parser
}

// Build constructs a parser for the given grammar.
//
// If "lex" is nil, the default lexer based on text/scanner will be used. This scans typical Go-
// like tokens.
//
// See documentation for details
func Build(grammar interface{}, lex lexer.Definition) (parser *Parser, err error) {
	defer func() {
		if msg := recover(); msg != nil {
			if s, ok := msg.(string); ok {
				err = errors.New(s)
			} else if e, ok := msg.(error); ok {
				err = e
			} else {
				panic("unsupported panic type, can not recover")
			}
		}
	}()
	if lex == nil {
		lex = lexer.TextScannerLexer
	}
	context := &generatorContext{
		Definition: lex,
		typeNodes:  map[reflect.Type]node{},
	}
	root := parseType(context, reflect.TypeOf(grammar))
	return &Parser{root: root, lex: lex}, nil
}

// Parse from r into grammar v which must be of the same type as the grammar passed to
// participle.Build().
func (p *Parser) Parse(r io.Reader, v interface{}) (err error) {
	lex := p.lex.Lex(r)
	// If the grammar implements Parseable, use it.
	if parseable, ok := v.(Parseable); ok {
		err = parseable.Parse(lex)
		peek := lex.Peek()
		if err == NextMatch {
			return lexer.Errorf(peek.Pos, "invalid syntax")
		}
		if err == nil && !peek.EOF() {
			return lexer.Errorf(peek.Pos, "unexpected token %q", peek)
		}
		return err
	}

	defer func() {
		if msg := recover(); msg != nil {
			if perr, ok := msg.(*lexer.Error); ok {
				err = perr
			} else {
				panicf("unexpected error %s", msg)
			}
		}
	}()
	rv := reflect.ValueOf(v)
	if rv.Kind() != reflect.Ptr || rv.Elem().Kind() != reflect.Struct {
		return errors.New("target must be a pointer to a struct")
	}
	pv := p.root.Parse(lex, rv.Elem())
	if !lex.Peek().EOF() {
		lexer.Panicf(lex.Peek().Pos, "unexpected token %q", lex.Peek())
	}
	if pv == nil {
		lexer.Panic(lex.Peek().Pos, "invalid syntax")
	}
	rv.Elem().Set(reflect.Indirect(pv[0]))
	return
}

// ParseString is a convenience around Parse().
func (p *Parser) ParseString(s string, v interface{}) error {
	return p.Parse(strings.NewReader(s), v)
}

// ParseBytes is a convenience around Parse().
func (p *Parser) ParseBytes(b []byte, v interface{}) error {
	return p.Parse(bytes.NewReader(b), v)
}

// String representation of the grammar.
func (p *Parser) String() string {
	return dumpNode(p.root)
}

func decorate(name string) {
	if msg := recover(); msg != nil {
		panic(name + ": " + msg.(string))
	}
}

// Takes a type and builds a tree of nodes out of it.
func parseType(context *generatorContext, t reflect.Type) node {
	rt := t
	t = indirectType(t)
	defer decorate(t.Name())
	if n, ok := context.typeNodes[t]; ok {
		return n
	}
	switch t.Kind() {
	case reflect.Slice, reflect.Ptr:
		t = indirectType(t.Elem())
		fallthrough

	case reflect.Struct:
		if rt.Implements(parseableType) {
			return &parseable{rt}
		}
		out := &strct{typ: t}
		context.typeNodes[t] = out
		slexer := lexStruct(t)
		defer func() {
			if msg := recover(); msg != nil {
				panic(slexer.Field().Name + ": " + msg.(string))
			}
		}()
		e := parseExpression(context, slexer)
		if !slexer.Peek().EOF() {
			panic("unexpected input " + slexer.Peek().Value)
		}
		out.expr = e
		return out
	}
	panic("expected struct type but got " + t.String())
}

type parseable struct {
	t reflect.Type
}

func (p *parseable) String() string {
	return p.t.String()
}

func (p *parseable) Parse(lex lexer.Lexer, parent reflect.Value) (out []reflect.Value) {
	rv := reflect.New(p.t.Elem())
	v := rv.Interface().(Parseable)
	err := v.Parse(lex)
	if err != nil {
		if err == NextMatch {
			return nil
		}
		panic(err)
	}
	return []reflect.Value{rv.Elem()}
}

type strct struct {
	typ  reflect.Type
	expr node
}

func (s *strct) String() string {
	return s.expr.String()
}

func (s *strct) maybeInjectPos(pos lexer.Position, v reflect.Value) {
	// Fast path
	if f := v.FieldByName("Pos"); f.IsValid() {
		f.Set(reflect.ValueOf(pos))
		return
	}

	// Iterate over fields.
	for i := 0; i < v.NumField(); i++ {
		f := v.Field(i)
		if f.Type() == positionType {
			f.Set(reflect.ValueOf(pos))
			break
		}
	}
}

func (s *strct) Parse(lex lexer.Lexer, parent reflect.Value) (out []reflect.Value) {
	sv := reflect.New(s.typ).Elem()
	s.maybeInjectPos(lex.Peek().Pos, sv)
	if s.expr.Parse(lex, sv) == nil {
		return nil
	}
	return []reflect.Value{sv}
}

// <expr> {"|" <expr>}
type expression []node

func (e expression) String() string {
	out := []string{}
	for _, n := range e {
		out = append(out, n.String())
	}
	return strings.Join(out, " | ")
}

func (e expression) Parse(lex lexer.Lexer, parent reflect.Value) (out []reflect.Value) {
	for _, a := range e {
		if value := a.Parse(lex, parent); value != nil {
			return value
		}
	}
	return nil
}

func parseExpression(context *generatorContext, slexer *structLexer) node {
	out := expression{}
	for {
		out = append(out, parseAlternative(context, slexer))
		if slexer.Peek().Type != '|' {
			break
		}
		slexer.Next() // |
	}
	if len(out) == 1 {
		return out[0]
	}
	return out
}

// <node> ...
type alternative []node

func (a alternative) String() string {
	return a[0].String()
}

func (a alternative) Parse(lex lexer.Lexer, parent reflect.Value) (out []reflect.Value) {
	for i, n := range a {
		// If first value doesn't match, we early exit, otherwise all values must match.
		child := n.Parse(lex, parent)
		if child == nil {
			if i == 0 {
				return nil
			}
			lexer.Panicf(lex.Peek().Pos, "expected ( %s ) not %q", n, lex.Peek())
		}
		if len(child) == 0 && out == nil {
			out = []reflect.Value{}
		} else {
			out = append(out, child...)
		}
	}
	return out
}

func parseAlternative(context *generatorContext, slexer *structLexer) node {
	elements := alternative{}
loop:
	for {
		switch slexer.Peek().Type {
		case lexer.EOF:
			break loop
		default:
			term := parseTerm(context, slexer)
			if term == nil {
				break loop
			}
			elements = append(elements, term)
		}
	}
	if len(elements) == 1 {
		return elements[0]
	}
	return elements
}

// @<expr>
type reference struct {
	field reflect.StructField
	node  node
}

func (r *reference) String() string {
	return r.field.Name + ":" + r.node.String()
}

func (r *reference) Parse(lex lexer.Lexer, parent reflect.Value) (out []reflect.Value) {
	pos := lex.Peek().Pos
	v := r.node.Parse(lex, parent)
	if v == nil {
		return nil
	}
	setField(pos, parent, r.field, v)
	return []reflect.Value{parent}
}

func parseTerm(context *generatorContext, slexer *structLexer) node {
	r := slexer.Peek()
	switch r.Type {
	case '@':
		slexer.Next()
		token := slexer.Peek()
		field := slexer.Field()
		if token.Type == '@' {
			slexer.Next()
			return &reference{field, parseType(context, field.Type)}
		}
		if indirectType(field.Type).Kind() == reflect.Struct && !field.Type.Implements(captureType) {
			panic("structs can only be parsed with @@ or by implementing the Capture interface")
		}
		return &reference{field, parseTerm(context, slexer)}
	case scanner.String, scanner.RawString, scanner.Char:
		return parseLiteral(context, slexer)
	case '[':
		return parseOptional(context, slexer)
	case '{':
		return parseRepetition(context, slexer)
	case '(':
		return parseGroup(context, slexer)
	case scanner.Ident:
		return parseTokenReference(context, slexer)
	case lexer.EOF:
		slexer.Next()
		return nil
	default:
		return nil
	}
}

type tokenReference struct {
	typ        rune
	identifier string
}

func (t *tokenReference) String() string {
	return t.identifier
}

func (t *tokenReference) Parse(lex lexer.Lexer, parent reflect.Value) (out []reflect.Value) {
	token := lex.Peek()
	if token.Type != t.typ {
		return nil
	}
	lex.Next()
	return []reflect.Value{reflect.ValueOf(token.Value)}
}

// A reference in the form <identifier> refers to an existing production,
// typically from the lex struct provided to Parse().
func parseTokenReference(context *generatorContext, slexer *structLexer) node {
	token := slexer.Next()
	if token.Type != scanner.Ident {
		panic("expected identifier")
	}
	typ, ok := context.Symbols()[token.Value]
	if !ok {
		panicf("unknown token type %q", token.String())
	}
	return &tokenReference{typ, token.Value}
}

// [ <expr> ]
type optional struct {
	node node
}

func (o *optional) String() string {
	return o.node.String()
}

func (o *optional) Parse(lex lexer.Lexer, parent reflect.Value) (out []reflect.Value) {
	v := o.node.Parse(lex, parent)
	if v == nil {
		return []reflect.Value{}
	}
	return v
}

func parseOptional(context *generatorContext, slexer *structLexer) node {
	slexer.Next() // [
	optional := &optional{parseExpression(context, slexer)}
	next := slexer.Peek()
	if next.Type != ']' {
		panic("expected ] but got " + next.String())
	}
	slexer.Next()
	return optional
}

// { <expr> }
type repetition struct {
	node node
}

func (r *repetition) String() string {
	return r.node.String()
}

// Parse a repetition. Once a repetition is encountered it will always match, so grammars
// should ensure that branches are differentiated prior to the repetition.
func (r *repetition) Parse(lex lexer.Lexer, parent reflect.Value) (out []reflect.Value) {
	out = []reflect.Value{}
	for {
		v := r.node.Parse(lex, parent)
		if v == nil {
			break
		}
		out = append(out, v...)
	}
	return out
}

func parseRepetition(context *generatorContext, slexer *structLexer) node {
	slexer.Next() // {
	n := &repetition{
		node: parseExpression(context, slexer),
	}
	next := slexer.Next()
	if next.Type != '}' {
		panic("expected } but got " + next.String())
	}
	return n
}

func parseGroup(context *generatorContext, slexer *structLexer) node {
	slexer.Next() // (
	n := parseExpression(context, slexer)
	next := slexer.Peek() // )
	if next.Type != ')' {
		panic("expected ) but got " + next.Value)
	}
	slexer.Next() // )
	return n
}

func parseLiteral(context *generatorContext, lex *structLexer) node { // nolint: interfacer
	token := lex.Next()
	if token.Type != scanner.String && token.Type != scanner.RawString && token.Type != scanner.Char {
		panic("expected quoted string but got " + token.String())
	}
	s := token.Value
	t := rune(-1)
	token = lex.Peek()
	if token.Value == ":" {
		lex.Next()
		token = lex.Next()
		if token.Type != scanner.Ident {
			panic("expected identifier for literal type constraint but got " + token.String())
		}
		var ok bool
		t, ok = context.Symbols()[token.Value]
		if !ok {
			panic("unknown token type " + token.String() + " in literal type constraint")
		}
	}
	return &literal{s: s, t: t}
}

// Match a token literal exactly "...".
type literal struct {
	s string
	t rune
}

func (s *literal) String() string {
	if s.t != -1 {
		return fmt.Sprintf("%q:%d", s.s, s.t)
	}
	return fmt.Sprintf("%q", s.s)
}

func (s *literal) Parse(lex lexer.Lexer, parent reflect.Value) (out []reflect.Value) {
	token := lex.Peek()
	if token.Value == s.s && (s.t == -1 || s.t == token.Type) {
		return []reflect.Value{reflect.ValueOf(lex.Next().Value)}
	}
	return nil
}

func conform(t reflect.Type, values []reflect.Value) (out []reflect.Value) {
	var last reflect.Value
	for _, v := range values {
		if last.IsValid() && last != v {
			panicf("inconsistent types %s and %s", v.Type(), last.Type())
		}
		last = v

		for t != v.Type() && t.Kind() == reflect.Ptr && v.Kind() != reflect.Ptr {
			v = v.Addr()
		}
		out = append(out, v)
	}
	return out
}

// Set field.
//
// If field is a pointer the pointer will be set to the value. If field is a string, value will be
// appended. If field is a slice, value will be appended to slice.
//
// For all other types, an attempt will be made to convert the string to the corresponding
// type (int, float32, etc.).
func setField(pos lexer.Position, strct reflect.Value, field reflect.StructField, fieldValue []reflect.Value) { // nolint: gocyclo
	f := strct.FieldByIndex(field.Index)
	switch f.Kind() {
	case reflect.Slice:
		fieldValue = conform(f.Type().Elem(), fieldValue)
		for _, v := range fieldValue {
			tmp := reflect.New(f.Type().Elem())
			setValue(pos, field.Name, tmp.Elem(), []reflect.Value{v})
			f.Set(reflect.Append(f, tmp.Elem()))
		}

	case reflect.Ptr:
		if f.IsNil() {
			fv := reflect.New(f.Type().Elem()).Elem()
			f.Set(fv.Addr())
			f = fv
		} else {
			f = f.Elem()
		}
		fallthrough

	default:
		setValue(pos, field.Name, f, fieldValue)
	}
}

func setValue(pos lexer.Position, fieldName string, f reflect.Value, fieldValue []reflect.Value) {
	if f.CanAddr() {
		if d, ok := f.Addr().Interface().(Capture); ok {
			ifv := []string{}
			for _, v := range fieldValue {
				ifv = append(ifv, v.Interface().(string))
			}
			err := d.Capture(ifv)
			if err != nil {
				lexer.Panic(pos, err.Error())
			}
			return
		}
	}

	switch f.Kind() {
	case reflect.String:
		for _, v := range fieldValue {
			f.Set(reflect.ValueOf(f.String() + v.String()))
		}

<<<<<<< HEAD
	case reflect.Struct:
		if len(fieldValue) != 1 {
			values := []interface{}{}
			for _, v := range fieldValue {
				values = append(values, v.Interface())
			}
			panicf("a single value must be assigned to struct field but have %#v", values)
		}
		f.Set(fieldValue[0])
=======
		case reflect.Int, reflect.Int8, reflect.Int16, reflect.Int32, reflect.Int64:
			if len(fieldValue) != 1 {
				panicf("a single value must be assigned to an integer field but have %#v", fieldValue)
			}
			n, err := strconv.ParseInt(fieldValue[0].String(), 10, 64)
			if err == nil {
				f.SetInt(n)
			} else {
				f.SetInt(f.Int() + 1)
			}
>>>>>>> 12a1e5cb

	case reflect.Bool:
		f.Set(reflect.ValueOf(true))

	case reflect.Int, reflect.Int8, reflect.Int16, reflect.Int32, reflect.Int64:
		if len(fieldValue) != 1 {
			panicf("a single value must be assigned to an integer field but have %#v", fieldValue)
		}
		n, err := strconv.ParseInt(fieldValue[0].String(), 10, 64)
		if err != nil {
			panicf("expected integer but got %q", fieldValue[0].String())
		}
		f.SetInt(n)

	case reflect.Uint, reflect.Uint8, reflect.Uint16, reflect.Uint32, reflect.Uint64:
		if len(fieldValue) != 1 {
			panicf("a single value must be assigned to an unsigned integer field but have %#v", fieldValue)
		}
		n, err := strconv.ParseUint(fieldValue[0].String(), 10, 64)
		if err != nil {
			panicf("expected unsigned integer but got %q", fieldValue[0].String())
		}
		f.SetUint(n)

	case reflect.Float32, reflect.Float64:
		if len(fieldValue) != 1 {
			panicf("a single value must be assigned to a float field but have %#v", fieldValue)
		}
		n, err := strconv.ParseFloat(fieldValue[0].String(), 10)
		if err != nil {
			panicf("expected float but got %q", fieldValue[0].String())
		}
		f.SetFloat(n)

	default:
		panicf("unsupported field type %s for field %s", f.Type(), fieldName)
	}
}

func indirectType(t reflect.Type) reflect.Type {
	if t.Kind() == reflect.Ptr || t.Kind() == reflect.Slice {
		return indirectType(t.Elem())
	}
	return t
}

func panicf(f string, args ...interface{}) {
	panic(fmt.Sprintf(f, args...))
}<|MERGE_RESOLUTION|>--- conflicted
+++ resolved
@@ -649,7 +649,6 @@
 			f.Set(reflect.ValueOf(f.String() + v.String()))
 		}
 
-<<<<<<< HEAD
 	case reflect.Struct:
 		if len(fieldValue) != 1 {
 			values := []interface{}{}
@@ -659,18 +658,6 @@
 			panicf("a single value must be assigned to struct field but have %#v", values)
 		}
 		f.Set(fieldValue[0])
-=======
-		case reflect.Int, reflect.Int8, reflect.Int16, reflect.Int32, reflect.Int64:
-			if len(fieldValue) != 1 {
-				panicf("a single value must be assigned to an integer field but have %#v", fieldValue)
-			}
-			n, err := strconv.ParseInt(fieldValue[0].String(), 10, 64)
-			if err == nil {
-				f.SetInt(n)
-			} else {
-				f.SetInt(f.Int() + 1)
-			}
->>>>>>> 12a1e5cb
 
 	case reflect.Bool:
 		f.Set(reflect.ValueOf(true))
@@ -680,10 +667,11 @@
 			panicf("a single value must be assigned to an integer field but have %#v", fieldValue)
 		}
 		n, err := strconv.ParseInt(fieldValue[0].String(), 10, 64)
-		if err != nil {
-			panicf("expected integer but got %q", fieldValue[0].String())
-		}
-		f.SetInt(n)
+		if err == nil {
+			f.SetInt(n)
+		} else {
+			f.SetInt(f.Int() + 1)
+		}
 
 	case reflect.Uint, reflect.Uint8, reflect.Uint16, reflect.Uint32, reflect.Uint64:
 		if len(fieldValue) != 1 {
